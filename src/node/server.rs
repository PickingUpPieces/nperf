--- conflicted
+++ resolved
@@ -253,13 +253,8 @@
                     match errno.raw_os_error() {
                         // If no messages are available at the socket, the receive calls wait for a message to arrive, unless the socket is nonblocking (see fcntl(2)), in which case the value -1 is returned and the external variable errno is set to EAGAIN or EWOULDBLOCK.
                         // From: https://linux.die.net/man/2/recvmsg
-<<<<<<< HEAD
-                        Some(libc::EAGAIN) => {},
-                        Some(libc::EXIT_SUCCESS) => {},
-=======
                         Some(libc::EAGAIN) => { break; },
                         Some(libc::EXIT_SUCCESS) => { break; }, // TODO: This is the error sometimes
->>>>>>> b189eab4
                         _ => {
                             error!("Error receiving message: {}", errno);
                             return Err("Failed to receive data!");
