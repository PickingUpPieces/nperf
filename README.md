# nPerf
nPerf is a network performance measurement tool solely for measuring UDP throughput. 
Several different system calls as well as kernel features, such as GSO, GRO, or io_uring, can be compared along with several different features.
It is targeted for Linux systems and is written in Rust.

## Dependencies
The dependencies are required to build the project:
- libhwloc-dev
- libudev-dev

<<<<<<< HEAD
These are required for the automatic core affinity feature of nPerf to work.

## Building
For building this project, you need to have cargo installed.
With cargo installed, you can build the project with the following command:
```shell
cargo build --release
```

## Usage of nPerf
All options can be found in the help message of nPerf. 
The help message can be shown with `nperf --help`.
=======
# Command-Line Help for `nperf`
**Command Overview:**

* [`nperf`↴](#nperf)

## `nperf`
>>>>>>> 5838e63a


**Usage:** `nperf [OPTIONS] [MODE]`

### Arguments

* `<MODE>` — Mode of operation: sender or receiver

  Default value: `receiver`

  Possible values: `receiver`, `sender`


### Options:

* `-a`, `--ip <IP>` — IP address to measure against/listen on

  Default value: `0.0.0.0`
* `-p`, `--port <PORT>` — Port number for sender to measure against and receiver to listen on

  Default value: `45001`
* `-s`, `--sender-port <SENDER_PORT>` — Port number the sender uses to send packets

  Default value: `46001`
* `--parallel <PARALLEL>` — Start multiple sender/receiver threads in parallel. The port number is incremented automatically for every thread

  Default value: `1`
* `-r`, `--run-infinite` — Do not finish the execution after the first measurement

  Default value: `false`

  Possible values: `true`, `false`

* `-i`, `--interval <INTERVAL>` — Interval printouts of the statistic in seconds (0 to disable). WARNING: Interval statistics are printed at the end of the test, not at the interval!

  Default value: `0`
* `-l`, `--datagram-size <DATAGRAM_SIZE>` — Length of single datagram (Without IP and UDP headers)

  Default value: `1472`
* `-t`, `--time <TIME>` — Amount of seconds to run the test for

  Default value: `10`
* `--with-core-affinity` — Pin each thread to an individual core. The receiver threads start from the last core downwards, while the sender threads are pinned from the first core upwards

  Default value: `false`

  Possible values: `true`, `false`

* `--with-numa-affinity` — Pin sender/receiver threads alternating to the available NUMA nodes

  Default value: `false`

  Possible values: `true`, `false`

* `--with-gsro` — Enable GSO or GRO for the sender/receiver. The gso_size is set with --with-gso-buffer

  Default value: `false`

  Possible values: `true`, `false`

* `--bandwidth <BANDWIDTH>` — Use kernel pacing to ensure a send bandwidth in total (not per thread) in Mbit/s (0 for disabled)

  Default value: `0`
* `--with-gso-buffer <WITH_GSO_BUFFER>` — Set GSO buffer size which overwrites the MSS by default if GSO/GRO is enabled

  Default value: `64768`
* `--with-mss <WITH_MSS>` — Set the transmit buffer size. Multiple smaller datagrams can be send with one packet of MSS size. The MSS is the size of the packets sent out by nPerf. Gets overwritten by GSO/GRO buffer size if GSO/GRO is enabled

  Default value: `1472`
* `--with-ip-frag` — Enable IP fragmentation on sending socket

  Default value: `false`

  Possible values: `true`, `false`

* `--without-non-blocking` — Disable non-blocking socket

  Default value: `false`

  Possible values: `true`, `false`

* `--with-socket-buffer <WITH_SOCKET_BUFFER>` — Setting socket buffer size (in multiple of default size 212992 Byte)

  Default value: `1`
* `--exchange-function <EXCHANGE_FUNCTION>` — Exchange function to use: normal (send/recv), msg (sendmsg/recvmsg), mmsg (sendmmsg/recvmmsg)

  Default value: `msg`

  Possible values: `normal`, `msg`, `mmsg`

* `--with-mmsg-amount <WITH_MMSG_AMOUNT>` — Size of msgvec when using sendmmsg/recvmmsg

  Default value: `1`
* `--io-model <IO_MODEL>` — Select the IO model to use

  Default value: `select`

  Possible values: `select`, `poll`, `busy-waiting`, `io-uring`

* `--output-format <OUTPUT_FORMAT>` — Define the type the output

  Default value: `text`

  Possible values: `text`, `json`, `file`

* `--output-file-path <OUTPUT_FILE_PATH>` — Define the path in which the results file should be saved. Make sure the path exists and the application has the rights to write in it

  Default value: `nperf-output.csv`
* `--label-test <LABEL_TEST>` — Test label which appears in the output file, if multiple tests are run in parallel. Useful for benchmark automation

  Default value: `nperf-test`
* `--label-run <LABEL_RUN>` — Run label which appears in the output file, to differentiate between multiple different runs which are executed within a single test. Useful for benchmark automation

  Default value: `run-nperf`
* `--repetition-id <REPETITION_ID>` — Repetition label which appears in the output file, to differentiate between multiple different repetitions which are executed for a single run. Useful for benchmark automation

  Default value: `1`
* `--multiplex-port <MULTIPLEX_PORT>` — Configure if all threads should use different ports, share a port or use port sharding

  Default value: `individual`

  Possible values: `individual`, `sharing`, `sharding`

* `--multiplex-port-receiver <MULTIPLEX_PORT_RECEIVER>` — Same as for multiplex_port, but for the receiver

  Default value: `individual`

  Possible values: `individual`, `sharing`, `sharding`

* `--simulate-connection <SIMULATE_CONNECTION>` — CURRENTLY IGNORED. Simulate a single QUIC connection or one QUIC connection per thread

  Default value: `multiple`

  Possible values: `single`, `multiple`

* `--uring-mode <URING_MODE>` — io_uring: Which mode to use

  Default value: `normal`

  Possible values: `normal`, `zerocopy`, `provided-buffer`, `multishot`

* `--uring-sqpoll` — io_uring: Use a SQ_POLL thread per executing thread, pinned to CPU 0

  Default value: `false`

  Possible values: `true`, `false`

* `--uring-sqpoll-shared` — io_uring: Share the SQ_POLL thread between all executing threads

  Default value: `false`

  Possible values: `true`, `false`

* `--uring-burst-size <URING_BURST_SIZE>` — io_uring: Amount of recvmsg/sendmsg operations are submitted/completed in one go

  Default value: `64`
* `--uring-ring-size <URING_RING_SIZE>` — io_uring: Size of the SQ ring buffer

  Default value: `256`
* `--uring-sq-mode <URING_SQ_MODE>` — io_uring: Event loop strategy

  Default value: `topup`

  Possible values: `topup`, `topup-no-wait`, `syscall`

* `--uring-task-work <URING_TASK_WORK>` — io_uring: Set the operation mode of task_work

  Default value: `default`

  Possible values: `default`, `coop`, `defer`, `coop-defer`

* `--uring-record-utilization` — io_uring: Record utilization of SQ, CQ and inflight counter

  Default value: `false`

  Possible values: `true`, `false`

* `--markdown-help` — Show help in markdown format

  Possible values: `true`, `false`


## System Design
The most important components of nPerf are shown in the following component diagram.

![nPerf Component Diagram](doc/figures/nperf-component.svg)<|MERGE_RESOLUTION|>--- conflicted
+++ resolved
@@ -8,7 +8,6 @@
 - libhwloc-dev
 - libudev-dev
 
-<<<<<<< HEAD
 These are required for the automatic core affinity feature of nPerf to work.
 
 ## Building
@@ -21,14 +20,6 @@
 ## Usage of nPerf
 All options can be found in the help message of nPerf. 
 The help message can be shown with `nperf --help`.
-=======
-# Command-Line Help for `nperf`
-**Command Overview:**
-
-* [`nperf`↴](#nperf)
-
-## `nperf`
->>>>>>> 5838e63a
 
 
 **Usage:** `nperf [OPTIONS] [MODE]`
